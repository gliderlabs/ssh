package ssh

import (
	"bytes"
	"context"
	"errors"
	"fmt"
	"net"
	"sync"

	"github.com/anmitsu/go-shlex"
	gossh "golang.org/x/crypto/ssh"
)

// Session provides access to information about an SSH session and methods
// to read and write to the SSH channel with an embedded Channel interface from
// cypto/ssh.
//
// When Command() returns an empty slice, the user requested a shell. Otherwise
// the user is performing an exec with those command arguments.
//
// TODO: Signals
type Session interface {
	gossh.Channel

	// User returns the username used when establishing the SSH connection.
	User() string

	// RemoteAddr returns the net.Addr of the client side of the connection.
	RemoteAddr() net.Addr

	// LocalAddr returns the net.Addr of the server side of the connection.
	LocalAddr() net.Addr

	// Environ returns a copy of strings representing the environment set by the
	// user for this session, in the form "key=value".
	Environ() []string

	// Exit sends an exit status and then closes the session.
	Exit(code int) error

	// Command returns a shell parsed slice of arguments that were provided by the
	// user. Shell parsing splits the command string according to POSIX shell rules,
	// which considers quoting not just whitespace.
	Command() []string

<<<<<<< HEAD
	// Subsystem returns subsystem name if one was asked for, else empty string.
	Subsystem() string
=======
	// RawCommand returns the exact command that was provided by the user.
	RawCommand() string
>>>>>>> 866d0ddf

	// PublicKey returns the PublicKey used to authenticate. If a public key was not
	// used it will return nil.
	PublicKey() PublicKey

	// Context returns the connection's context. The returned context is always
	// non-nil and holds the same data as the Context passed into auth
	// handlers and callbacks.
	//
	// The context is canceled when the client's connection closes or I/O
	// operation fails.
	Context() context.Context

	// Permissions returns a copy of the Permissions object that was available for
	// setup in the auth handlers via the Context.
	Permissions() Permissions

	// Pty returns PTY information, a channel of window size changes, and a boolean
	// of whether or not a PTY was accepted for this session.
	Pty() (Pty, <-chan Window, bool)

	// Signals registers a channel to receive signals sent from the client. The
	// channel must handle signal sends or it will block the SSH request loop.
	// Registering nil will unregister the channel from signal sends. During the
	// time no channel is registered signals are buffered up to a reasonable amount.
	// If there are buffered signals when a channel is registered, they will be
	// sent in order on the channel immediately after registering.
	Signals(c chan<- Signal)
}

// maxSigBufSize is how many signals will be buffered
// when there is no signal channel specified
const maxSigBufSize = 128

func DefaultSessionHandler(srv *Server, conn *gossh.ServerConn, newChan gossh.NewChannel, ctx Context) {
	ch, reqs, err := newChan.Accept()
	if err != nil {
		// TODO: trigger event callback
		return
	}
	sess := &session{
		Channel:   ch,
		conn:      conn,
		handler:   srv.Handler,
		ptyCb:     srv.PtyCallback,
		sessReqCb: srv.SessionRequestCallback,
		ctx:       ctx,
	}
	sess.handleRequests(reqs)
}

type session struct {
	sync.Mutex
	gossh.Channel
	conn      *gossh.ServerConn
	handler   Handler
	handled   bool
	exited    bool
	pty       *Pty
	winch     chan Window
	env       []string
	ptyCb     PtyCallback
<<<<<<< HEAD
	cmd       []string
	subsystem string
=======
	sessReqCb SessionRequestCallback
	rawCmd    string
>>>>>>> 866d0ddf
	ctx       Context
	sigCh     chan<- Signal
	sigBuf    []Signal
}

func (sess *session) Write(p []byte) (n int, err error) {
	if sess.pty != nil {
		m := len(p)
		// normalize \n to \r\n when pty is accepted.
		// this is a hardcoded shortcut since we don't support terminal modes.
		p = bytes.Replace(p, []byte{'\n'}, []byte{'\r', '\n'}, -1)
		p = bytes.Replace(p, []byte{'\r', '\r', '\n'}, []byte{'\r', '\n'}, -1)
		n, err = sess.Channel.Write(p)
		if n > m {
			n = m
		}
		return
	}
	return sess.Channel.Write(p)
}

func (sess *session) PublicKey() PublicKey {
	sessionkey := sess.ctx.Value(ContextKeyPublicKey)
	if sessionkey == nil {
		return nil
	}
	return sessionkey.(PublicKey)
}

func (sess *session) Permissions() Permissions {
	// use context permissions because its properly
	// wrapped and easier to dereference
	perms := sess.ctx.Value(ContextKeyPermissions).(*Permissions)
	return *perms
}

func (sess *session) Context() context.Context {
	return sess.ctx
}

func (sess *session) Exit(code int) error {
	sess.Lock()
	defer sess.Unlock()
	if sess.exited {
		return errors.New("Session.Exit called multiple times")
	}
	sess.exited = true

	status := struct{ Status uint32 }{uint32(code)}
	_, err := sess.SendRequest("exit-status", false, gossh.Marshal(&status))
	if err != nil {
		return err
	}
	return sess.Close()
}

func (sess *session) User() string {
	return sess.conn.User()
}

func (sess *session) RemoteAddr() net.Addr {
	return sess.conn.RemoteAddr()
}

func (sess *session) LocalAddr() net.Addr {
	return sess.conn.LocalAddr()
}

func (sess *session) Environ() []string {
	return append([]string(nil), sess.env...)
}

func (sess *session) RawCommand() string {
	return sess.rawCmd
}

func (sess *session) Command() []string {
	cmd, _ := shlex.Split(sess.rawCmd, true)
	return append([]string(nil), cmd...)
}

func (sess *session) Subsystem() string {
	return sess.subsystem
}

func (sess *session) Pty() (Pty, <-chan Window, bool) {
	if sess.pty != nil {
		return *sess.pty, sess.winch, true
	}
	return Pty{}, sess.winch, false
}

func (sess *session) Signals(c chan<- Signal) {
	sess.Lock()
	defer sess.Unlock()
	sess.sigCh = c
	if len(sess.sigBuf) > 0 {
		go func() {
			for _, sig := range sess.sigBuf {
				sess.sigCh <- sig
			}
		}()
	}
}

func (sess *session) handleRequests(reqs <-chan *gossh.Request) {
	for req := range reqs {
		switch req.Type {
		case "shell", "exec":
			if sess.handled {
				req.Reply(false, nil)
				continue
			}

			var payload = struct{ Value string }{}
			gossh.Unmarshal(req.Payload, &payload)
			sess.rawCmd = payload.Value

			// If there's a session policy callback, we need to confirm before
			// accepting the session.
			if sess.sessReqCb != nil && !sess.sessReqCb(sess, req.Type) {
				sess.rawCmd = ""
				req.Reply(false, nil)
				continue
			}

			sess.handled = true
			req.Reply(true, nil)

			go func() {
				sess.handler(sess)
				sess.Exit(0)
			}()
		case "subsystem":
			if sess.handled {
				req.Reply(false, nil)
				continue
			}
			sess.handled = true
			req.Reply(true, nil)

			var payload = struct{ Value string }{}
			gossh.Unmarshal(req.Payload, &payload)
			sess.subsystem = payload.Value
			go func() {
				sess.handler(sess)
				sess.Exit(0)
			}()
		case "env":
			if sess.handled {
				req.Reply(false, nil)
				continue
			}
			var kv struct{ Key, Value string }
			gossh.Unmarshal(req.Payload, &kv)
			sess.env = append(sess.env, fmt.Sprintf("%s=%s", kv.Key, kv.Value))
			req.Reply(true, nil)
		case "signal":
			var payload struct{ Signal string }
			gossh.Unmarshal(req.Payload, &payload)
			sess.Lock()
			if sess.sigCh != nil {
				sess.sigCh <- Signal(payload.Signal)
			} else {
				if len(sess.sigBuf) < maxSigBufSize {
					sess.sigBuf = append(sess.sigBuf, Signal(payload.Signal))
				}
			}
			sess.Unlock()
		case "pty-req":
			if sess.handled || sess.pty != nil {
				req.Reply(false, nil)
				continue
			}
			ptyReq, ok := parsePtyRequest(req.Payload)
			if !ok {
				req.Reply(false, nil)
				continue
			}
			if sess.ptyCb != nil {
				ok := sess.ptyCb(sess.ctx, ptyReq)
				if !ok {
					req.Reply(false, nil)
					continue
				}
			}
			sess.pty = &ptyReq
			sess.winch = make(chan Window, 1)
			sess.winch <- ptyReq.Window
			defer func() {
				// when reqs is closed
				close(sess.winch)
			}()
			req.Reply(ok, nil)
		case "window-change":
			if sess.pty == nil {
				req.Reply(false, nil)
				continue
			}
			win, ok := parseWinchRequest(req.Payload)
			if ok {
				sess.pty.Window = win
				sess.winch <- win
			}
			req.Reply(ok, nil)
		case agentRequestType:
			// TODO: option/callback to allow agent forwarding
			SetAgentRequested(sess.ctx)
			req.Reply(true, nil)
		default:
			// TODO: debug log
			req.Reply(false, nil)
		}
	}
}<|MERGE_RESOLUTION|>--- conflicted
+++ resolved
@@ -44,13 +44,11 @@
 	// which considers quoting not just whitespace.
 	Command() []string
 
-<<<<<<< HEAD
 	// Subsystem returns subsystem name if one was asked for, else empty string.
 	Subsystem() string
-=======
+
 	// RawCommand returns the exact command that was provided by the user.
 	RawCommand() string
->>>>>>> 866d0ddf
 
 	// PublicKey returns the PublicKey used to authenticate. If a public key was not
 	// used it will return nil.
@@ -113,13 +111,9 @@
 	winch     chan Window
 	env       []string
 	ptyCb     PtyCallback
-<<<<<<< HEAD
-	cmd       []string
 	subsystem string
-=======
 	sessReqCb SessionRequestCallback
 	rawCmd    string
->>>>>>> 866d0ddf
 	ctx       Context
 	sigCh     chan<- Signal
 	sigBuf    []Signal
