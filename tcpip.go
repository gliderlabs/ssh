--- conflicted
+++ resolved
@@ -5,10 +5,7 @@
 	"log"
 	"net"
 	"strconv"
-<<<<<<< HEAD
 	"sync"
-=======
->>>>>>> c072a107
 
 	gossh "golang.org/x/crypto/ssh"
 )
@@ -26,16 +23,8 @@
 	OriginPort uint32
 }
 
-<<<<<<< HEAD
-type directTCPHandler struct{}
-
-func (_ directTCPHandler) HandleChannel(ctx Context, newChan gossh.NewChannel) {
-	srv := ctx.Value(ContextKeyServer).(*Server)
+func directTcpipHandler(srv *Server, conn *gossh.ServerConn, newChan gossh.NewChannel, ctx Context) {
 	d := localForwardChannelData{}
-=======
-func directTcpipHandler(srv *Server, conn *gossh.ServerConn, newChan gossh.NewChannel, ctx Context) {
-	d := forwardData{}
->>>>>>> c072a107
 	if err := gossh.Unmarshal(newChan.ExtraData(), &d); err != nil {
 		newChan.Reject(gossh.ConnectionFailed, "error parsing forward data: "+err.Error())
 		return
@@ -46,13 +35,8 @@
 		return
 	}
 
-<<<<<<< HEAD
-	dest := fmt.Sprintf("%s:%d", d.DestAddr, d.DestPort)
+	dest := net.JoinHostPort(d.DestAddr, strconv.FormatInt(int64(d.DestPort), 10))
 
-=======
-	dest := net.JoinHostPort(d.DestinationHost, strconv.FormatInt(int64(d.DestinationPort), 10))
-	
->>>>>>> c072a107
 	var dialer net.Dialer
 	dconn, err := dialer.DialContext(ctx, "tcp", dest)
 	if err != nil {
