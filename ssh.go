--- conflicted
+++ resolved
@@ -42,15 +42,13 @@
 // PtyCallback is a hook for allowing PTY sessions.
 type PtyCallback func(ctx Context, pty Pty) bool
 
-<<<<<<< HEAD
 // ConnCallback is a hook for new connections before handling.
 // It allows wrapping for timeouts and limiting by returning
 // the net.Conn that will be used as the underlying connection.
 type ConnCallback func(conn net.Conn) net.Conn
-=======
+
 // LocalPortForwardingCallback is a hook for allowing port forwarding
 type LocalPortForwardingCallback func(ctx Context, destinationHost string, destinationPort uint32) bool
->>>>>>> bf307363
 
 // Window represents the size of a PTY window.
 type Window struct {
