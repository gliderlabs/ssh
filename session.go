package ssh

import (
	"bytes"
	"context"
	"errors"
	"fmt"
	"net"
	"sync"

	"github.com/anmitsu/go-shlex"
	gossh "golang.org/x/crypto/ssh"
)

// Session provides access to information about an SSH session and methods
// to read and write to the SSH channel with an embedded Channel interface from
// cypto/ssh.
//
// When Command() returns an empty slice, the user requested a shell. Otherwise
// the user is performing an exec with those command arguments.
//
// TODO: Signals
type Session interface {
	gossh.Channel

	// User returns the username used when establishing the SSH connection.
	User() string

	// RemoteAddr returns the net.Addr of the client side of the connection.
	RemoteAddr() net.Addr

	// LocalAddr returns the net.Addr of the server side of the connection.
	LocalAddr() net.Addr

	// Environ returns a copy of strings representing the environment set by the
	// user for this session, in the form "key=value".
	Environ() []string

	// Exit sends an exit status and then closes the session.
	Exit(code int) error

	// Command returns a shell parsed slice of arguments that were provided by the
	// user. Shell parsing splits the command string according to POSIX shell rules,
	// which considers quoting not just whitespace.
	Command() []string

	// PublicKey returns the PublicKey used to authenticate. If a public key was not
	// used it will return nil.
	PublicKey() PublicKey

	// Context returns the connection's context. The returned context is always
	// non-nil and holds the same data as the Context passed into auth
	// handlers and callbacks.
	//
	// The context is canceled when the client's connection closes or I/O
	// operation fails.
	Context() context.Context

	// Permissions returns a copy of the Permissions object that was available for
	// setup in the auth handlers via the Context.
	Permissions() Permissions

	// Pty returns PTY information, a channel of window size changes, and a boolean
	// of whether or not a PTY was accepted for this session.
	Pty() (Pty, <-chan Window, bool)

	// Signals registers a channel to receive signals sent from the client. The
	// channel must handle signal sends or it will block the SSH request loop.
	// Registering nil will unregister the channel from signal sends. During the
	// time no channel is registered signals are buffered up to a reasonable amount.
	// If there are buffered signals when a channel is registered, they will be
	// sent in order on the channel immediately after registering.
	Signals(c chan<- Signal)
}

// maxSigBufSize is how many signals will be buffered
// when there is no signal channel specified
const maxSigBufSize = 128

<<<<<<< HEAD
type sessionHandler struct{}

func (_ sessionHandler) HandleChannel(ctx Context, newChan gossh.NewChannel) {
	srv := ctx.Value(ContextKeyServer).(*Server)
	conn := ctx.Value(ContextKeyConn).(*gossh.ServerConn)
=======
func sessionHandler(srv *Server, conn *gossh.ServerConn, newChan gossh.NewChannel, ctx Context) {
>>>>>>> c072a107
	ch, reqs, err := newChan.Accept()
	if err != nil {
		// TODO: trigger event callback
		return
	}
	sess := &session{
		Channel: ch,
		conn:    conn,
		handler: srv.Handler,
		ptyCb:   srv.PtyCallback,
		ctx:     ctx,
	}
	sess.handleRequests(reqs)
}

type session struct {
	sync.Mutex
	gossh.Channel
	conn    *gossh.ServerConn
	handler Handler
	handled bool
	exited  bool
	pty     *Pty
	winch   chan Window
	env     []string
	ptyCb   PtyCallback
	cmd     []string
	ctx     Context
	sigCh   chan<- Signal
	sigBuf  []Signal
}

func (sess *session) Write(p []byte) (n int, err error) {
	if sess.pty != nil {
		m := len(p)
		// normalize \n to \r\n when pty is accepted.
		// this is a hardcoded shortcut since we don't support terminal modes.
		p = bytes.Replace(p, []byte{'\n'}, []byte{'\r', '\n'}, -1)
		p = bytes.Replace(p, []byte{'\r', '\r', '\n'}, []byte{'\r', '\n'}, -1)
		n, err = sess.Channel.Write(p)
		if n > m {
			n = m
		}
		return
	}
	return sess.Channel.Write(p)
}

func (sess *session) PublicKey() PublicKey {
	sessionkey := sess.ctx.Value(ContextKeyPublicKey)
	if sessionkey == nil {
		return nil
	}
	return sessionkey.(PublicKey)
}

func (sess *session) Permissions() Permissions {
	// use context permissions because its properly
	// wrapped and easier to dereference
	perms := sess.ctx.Value(ContextKeyPermissions).(*Permissions)
	return *perms
}

func (sess *session) Context() context.Context {
	return sess.ctx
}

func (sess *session) Exit(code int) error {
	sess.Lock()
	defer sess.Unlock()
	if sess.exited {
		return errors.New("Session.Exit called multiple times")
	}
	sess.exited = true

	status := struct{ Status uint32 }{uint32(code)}
	_, err := sess.SendRequest("exit-status", false, gossh.Marshal(&status))
	if err != nil {
		return err
	}
	return sess.Close()
}

func (sess *session) User() string {
	return sess.conn.User()
}

func (sess *session) RemoteAddr() net.Addr {
	return sess.conn.RemoteAddr()
}

func (sess *session) LocalAddr() net.Addr {
	return sess.conn.LocalAddr()
}

func (sess *session) Environ() []string {
	return append([]string(nil), sess.env...)
}

func (sess *session) Command() []string {
	return append([]string(nil), sess.cmd...)
}

func (sess *session) Pty() (Pty, <-chan Window, bool) {
	if sess.pty != nil {
		return *sess.pty, sess.winch, true
	}
	return Pty{}, sess.winch, false
}

func (sess *session) Signals(c chan<- Signal) {
	sess.Lock()
	defer sess.Unlock()
	sess.sigCh = c
	if len(sess.sigBuf) > 0 {
		go func() {
			for _, sig := range sess.sigBuf {
				sess.sigCh <- sig
			}
		}()
	}
}

func (sess *session) handleRequests(reqs <-chan *gossh.Request) {
	for req := range reqs {
		switch req.Type {
		case "shell", "exec":
			if sess.handled {
				req.Reply(false, nil)
				continue
			}
			sess.handled = true
			req.Reply(true, nil)

			var payload = struct{ Value string }{}
			gossh.Unmarshal(req.Payload, &payload)
			sess.cmd, _ = shlex.Split(payload.Value, true)
			go func() {
				sess.handler(sess)
				sess.Exit(0)
			}()
		case "env":
			if sess.handled {
				req.Reply(false, nil)
				continue
			}
			var kv struct{ Key, Value string }
			gossh.Unmarshal(req.Payload, &kv)
			sess.env = append(sess.env, fmt.Sprintf("%s=%s", kv.Key, kv.Value))
			req.Reply(true, nil)
		case "signal":
			var payload struct{ Signal string }
			gossh.Unmarshal(req.Payload, &payload)
			sess.Lock()
			if sess.sigCh != nil {
				sess.sigCh <- Signal(payload.Signal)
			} else {
				if len(sess.sigBuf) < maxSigBufSize {
					sess.sigBuf = append(sess.sigBuf, Signal(payload.Signal))
				}
			}
			sess.Unlock()
		case "pty-req":
			if sess.handled || sess.pty != nil {
				req.Reply(false, nil)
				continue
			}
			ptyReq, ok := parsePtyRequest(req.Payload)
			if !ok {
				req.Reply(false, nil)
				continue
			}
			if sess.ptyCb != nil {
				ok := sess.ptyCb(sess.ctx, ptyReq)
				if !ok {
					req.Reply(false, nil)
					continue
				}
			}
			sess.pty = &ptyReq
			sess.winch = make(chan Window, 1)
			sess.winch <- ptyReq.Window
			defer func() {
				// when reqs is closed
				close(sess.winch)
			}()
			req.Reply(ok, nil)
		case "window-change":
			if sess.pty == nil {
				req.Reply(false, nil)
				continue
			}
			win, ok := parseWinchRequest(req.Payload)
			if ok {
				sess.pty.Window = win
				sess.winch <- win
			}
			req.Reply(ok, nil)
		case agentRequestType:
			// TODO: option/callback to allow agent forwarding
			SetAgentRequested(sess.ctx)
			req.Reply(true, nil)
		default:
			// TODO: debug log
			req.Reply(false, nil)
		}
	}
}<|MERGE_RESOLUTION|>--- conflicted
+++ resolved
@@ -77,15 +77,7 @@
 // when there is no signal channel specified
 const maxSigBufSize = 128
 
-<<<<<<< HEAD
-type sessionHandler struct{}
-
-func (_ sessionHandler) HandleChannel(ctx Context, newChan gossh.NewChannel) {
-	srv := ctx.Value(ContextKeyServer).(*Server)
-	conn := ctx.Value(ContextKeyConn).(*gossh.ServerConn)
-=======
 func sessionHandler(srv *Server, conn *gossh.ServerConn, newChan gossh.NewChannel, ctx Context) {
->>>>>>> c072a107
 	ch, reqs, err := newChan.Accept()
 	if err != nil {
 		// TODO: trigger event callback
