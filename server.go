package ssh

import (
	"context"
	"errors"
	"fmt"
	"net"
	"sync"
	"time"

	gossh "golang.org/x/crypto/ssh"
)

// ErrServerClosed is returned by the Server's Serve, ListenAndServe,
// and ListenAndServeTLS methods after a call to Shutdown or Close.
var ErrServerClosed = errors.New("ssh: Server closed")

// Server defines parameters for running an SSH server. The zero value for
// Server is a valid configuration. When both PasswordHandler and
// PublicKeyHandler are nil, no client authentication is performed.
type Server struct {
	Addr        string   // TCP address to listen on, ":22" if empty
	Handler     Handler  // handler to invoke, ssh.DefaultHandler if nil
	HostSigners []Signer // private keys for the host key, must have at least one
	Version     string   // server version to be sent before the initial handshake

<<<<<<< HEAD
	PasswordHandler             PasswordHandler             // password authentication handler
	PublicKeyHandler            PublicKeyHandler            // public key authentication handler
	PtyCallback                 PtyCallback                 // callback for allowing PTY sessions, allows all if nil
	ConnCallback                ConnCallback                // optional callback for wrapping net.Conn before handling
	LocalPortForwardingCallback LocalPortForwardingCallback // callback for allowing local port forwarding, denies all if nil
	SessionPolicyCallback       SessionPolicyCallback
=======
	KeyboardInteractiveHandler    KeyboardInteractiveHandler    // keyboard-interactive authentication handler
	PasswordHandler               PasswordHandler               // password authentication handler
	PublicKeyHandler              PublicKeyHandler              // public key authentication handler
	PtyCallback                   PtyCallback                   // callback for allowing PTY sessions, allows all if nil
	ConnCallback                  ConnCallback                  // optional callback for wrapping net.Conn before handling
	LocalPortForwardingCallback   LocalPortForwardingCallback   // callback for allowing local port forwarding, denies all if nil
	ReversePortForwardingCallback ReversePortForwardingCallback // callback for allowing reverse port forwarding, denies all if nil
	DefaultServerConfigCallback   DefaultServerConfigCallback   // callback for configuring detailed SSH options
>>>>>>> 4b72c663

	IdleTimeout time.Duration // connection timeout when no activity, none if empty
	MaxTimeout  time.Duration // absolute connection timeout, none if empty

	channelHandlers map[string]channelHandler
	requestHandlers map[string]RequestHandler

	listenerWg sync.WaitGroup
	mu         sync.Mutex
	listeners  map[net.Listener]struct{}
	conns      map[*gossh.ServerConn]struct{}
	connWg     sync.WaitGroup
	doneChan   chan struct{}
}
type RequestHandler interface {
	HandleRequest(ctx Context, srv *Server, req *gossh.Request) (ok bool, payload []byte)
}

// internal for now
type channelHandler func(srv *Server, conn *gossh.ServerConn, newChan gossh.NewChannel, ctx Context)

func (srv *Server) ensureHostSigner() error {
	if len(srv.HostSigners) == 0 {
		signer, err := generateSigner()
		if err != nil {
			return err
		}
		srv.HostSigners = append(srv.HostSigners, signer)
	}
	return nil
}

func (srv *Server) ensureHandlers() {
	srv.mu.Lock()
	defer srv.mu.Unlock()
	srv.requestHandlers = map[string]RequestHandler{
		"tcpip-forward":        forwardedTCPHandler{},
		"cancel-tcpip-forward": forwardedTCPHandler{},
	}
	srv.channelHandlers = map[string]channelHandler{
		"session":      sessionHandler,
		"direct-tcpip": directTcpipHandler,
	}
}

func (srv *Server) config(ctx Context) *gossh.ServerConfig {
	var config *gossh.ServerConfig
	if srv.DefaultServerConfigCallback == nil {
		config = &gossh.ServerConfig{}
	} else {
		config = srv.DefaultServerConfigCallback(ctx)
	}
	for _, signer := range srv.HostSigners {
		config.AddHostKey(signer)
	}
	if srv.PasswordHandler == nil && srv.PublicKeyHandler == nil {
		config.NoClientAuth = true
	}
	if srv.Version != "" {
		config.ServerVersion = "SSH-2.0-" + srv.Version
	}
	if srv.PasswordHandler != nil {
		config.PasswordCallback = func(conn gossh.ConnMetadata, password []byte) (*gossh.Permissions, error) {
			applyConnMetadata(ctx, conn)
			if ok := srv.PasswordHandler(ctx, string(password)); !ok {
				return ctx.Permissions().Permissions, fmt.Errorf("permission denied")
			}
			return ctx.Permissions().Permissions, nil
		}
	}
	if srv.PublicKeyHandler != nil {
		config.PublicKeyCallback = func(conn gossh.ConnMetadata, key gossh.PublicKey) (*gossh.Permissions, error) {
			applyConnMetadata(ctx, conn)
			if ok := srv.PublicKeyHandler(ctx, key); !ok {
				return ctx.Permissions().Permissions, fmt.Errorf("permission denied")
			}
			ctx.SetValue(ContextKeyPublicKey, key)
			return ctx.Permissions().Permissions, nil
		}
	}
	if srv.KeyboardInteractiveHandler != nil {
		config.KeyboardInteractiveCallback = func(conn gossh.ConnMetadata, challenger gossh.KeyboardInteractiveChallenge) (*gossh.Permissions, error) {
			if ok := srv.KeyboardInteractiveHandler(ctx, challenger); !ok {
				return ctx.Permissions().Permissions, fmt.Errorf("permission denied")
			}
			return ctx.Permissions().Permissions, nil
		}
	}
	return config
}

// Handle sets the Handler for the server.
func (srv *Server) Handle(fn Handler) {
	srv.Handler = fn
}

// Close immediately closes all active listeners and all active
// connections.
//
// Close returns any error returned from closing the Server's
// underlying Listener(s).
func (srv *Server) Close() error {
	srv.mu.Lock()
	defer srv.mu.Unlock()
	srv.closeDoneChanLocked()
	err := srv.closeListenersLocked()
	for c := range srv.conns {
		c.Close()
		delete(srv.conns, c)
	}
	return err
}

// Shutdown gracefully shuts down the server without interrupting any
// active connections. Shutdown works by first closing all open
// listeners, and then waiting indefinitely for connections to close.
// If the provided context expires before the shutdown is complete,
// then the context's error is returned.
func (srv *Server) Shutdown(ctx context.Context) error {
	srv.mu.Lock()
	lnerr := srv.closeListenersLocked()
	srv.closeDoneChanLocked()
	srv.mu.Unlock()

	finished := make(chan struct{}, 1)
	go func() {
		srv.listenerWg.Wait()
		srv.connWg.Wait()
		finished <- struct{}{}
	}()

	select {
	case <-ctx.Done():
		return ctx.Err()
	case <-finished:
		return lnerr
	}
}

// Serve accepts incoming connections on the Listener l, creating a new
// connection goroutine for each. The connection goroutines read requests and then
// calls srv.Handler to handle sessions.
//
// Serve always returns a non-nil error.
func (srv *Server) Serve(l net.Listener) error {
	srv.ensureHandlers()
	defer l.Close()
	if err := srv.ensureHostSigner(); err != nil {
		return err
	}
	if srv.Handler == nil {
		srv.Handler = DefaultHandler
	}
	if srv.channelHandlers == nil {
		srv.channelHandlers = map[string]channelHandler{
			"session":      sessionHandler,
			"direct-tcpip": directTcpipHandler,
		}
	}
	var tempDelay time.Duration

	srv.trackListener(l, true)
	defer srv.trackListener(l, false)
	for {
		conn, e := l.Accept()
		if e != nil {
			select {
			case <-srv.getDoneChan():
				return ErrServerClosed
			default:
			}
			if ne, ok := e.(net.Error); ok && ne.Temporary() {
				if tempDelay == 0 {
					tempDelay = 5 * time.Millisecond
				} else {
					tempDelay *= 2
				}
				if max := 1 * time.Second; tempDelay > max {
					tempDelay = max
				}
				time.Sleep(tempDelay)
				continue
			}
			return e
		}
		go srv.handleConn(conn)
	}
}

func (srv *Server) handleConn(newConn net.Conn) {
	if srv.ConnCallback != nil {
		cbConn := srv.ConnCallback(newConn)
		if cbConn == nil {
			newConn.Close()
			return
		}
		newConn = cbConn
	}
	ctx, cancel := newContext(srv)
	conn := &serverConn{
		Conn:          newConn,
		idleTimeout:   srv.IdleTimeout,
		closeCanceler: cancel,
	}
	if srv.MaxTimeout > 0 {
		conn.maxDeadline = time.Now().Add(srv.MaxTimeout)
	}
	defer conn.Close()
	sshConn, chans, reqs, err := gossh.NewServerConn(conn, srv.config(ctx))
	if err != nil {
		// TODO: trigger event callback
		return
	}

	srv.trackConn(sshConn, true)
	defer srv.trackConn(sshConn, false)

	ctx.SetValue(ContextKeyConn, sshConn)
	applyConnMetadata(ctx, sshConn)
	//go gossh.DiscardRequests(reqs)
	go srv.handleRequests(ctx, reqs)
	for ch := range chans {
		handler, found := srv.channelHandlers[ch.ChannelType()]
		if !found {
			ch.Reject(gossh.UnknownChannelType, "unsupported channel type")
			continue
		}
		go handler(srv, sshConn, ch, ctx)
	}
}

func (srv *Server) handleRequests(ctx Context, in <-chan *gossh.Request) {
	for req := range in {
		handler, found := srv.requestHandlers[req.Type]
		if !found && req.WantReply {
			req.Reply(false, nil)
			continue
		}
		/*reqCtx, cancel := context.WithCancel(ctx)
		defer cancel() */
		ret, payload := handler.HandleRequest(ctx, srv, req)
		if req.WantReply {
			req.Reply(ret, payload)
		}
	}
}

// ListenAndServe listens on the TCP network address srv.Addr and then calls
// Serve to handle incoming connections. If srv.Addr is blank, ":22" is used.
// ListenAndServe always returns a non-nil error.
func (srv *Server) ListenAndServe() error {
	addr := srv.Addr
	if addr == "" {
		addr = ":22"
	}
	ln, err := net.Listen("tcp", addr)
	if err != nil {
		return err
	}
	return srv.Serve(ln)
}

// AddHostKey adds a private key as a host key. If an existing host key exists
// with the same algorithm, it is overwritten. Each server config must have at
// least one host key.
func (srv *Server) AddHostKey(key Signer) {
	// these are later added via AddHostKey on ServerConfig, which performs the
	// check for one of every algorithm.
	srv.HostSigners = append(srv.HostSigners, key)
}

// SetOption runs a functional option against the server.
func (srv *Server) SetOption(option Option) error {
	return option(srv)
}

func (srv *Server) getDoneChan() <-chan struct{} {
	srv.mu.Lock()
	defer srv.mu.Unlock()
	return srv.getDoneChanLocked()
}

func (srv *Server) getDoneChanLocked() chan struct{} {
	if srv.doneChan == nil {
		srv.doneChan = make(chan struct{})
	}
	return srv.doneChan
}

func (srv *Server) closeDoneChanLocked() {
	ch := srv.getDoneChanLocked()
	select {
	case <-ch:
		// Already closed. Don't close again.
	default:
		// Safe to close here. We're the only closer, guarded
		// by srv.mu.
		close(ch)
	}
}

func (srv *Server) closeListenersLocked() error {
	var err error
	for ln := range srv.listeners {
		if cerr := ln.Close(); cerr != nil && err == nil {
			err = cerr
		}
		delete(srv.listeners, ln)
	}
	return err
}

func (srv *Server) trackListener(ln net.Listener, add bool) {
	srv.mu.Lock()
	defer srv.mu.Unlock()
	if srv.listeners == nil {
		srv.listeners = make(map[net.Listener]struct{})
	}
	if add {
		// If the *Server is being reused after a previous
		// Close or Shutdown, reset its doneChan:
		if len(srv.listeners) == 0 && len(srv.conns) == 0 {
			srv.doneChan = nil
		}
		srv.listeners[ln] = struct{}{}
		srv.listenerWg.Add(1)
	} else {
		delete(srv.listeners, ln)
		srv.listenerWg.Done()
	}
}

func (srv *Server) trackConn(c *gossh.ServerConn, add bool) {
	srv.mu.Lock()
	defer srv.mu.Unlock()
	if srv.conns == nil {
		srv.conns = make(map[*gossh.ServerConn]struct{})
	}
	if add {
		srv.conns[c] = struct{}{}
		srv.connWg.Add(1)
	} else {
		delete(srv.conns, c)
		srv.connWg.Done()
	}
}<|MERGE_RESOLUTION|>--- conflicted
+++ resolved
@@ -24,14 +24,6 @@
 	HostSigners []Signer // private keys for the host key, must have at least one
 	Version     string   // server version to be sent before the initial handshake
 
-<<<<<<< HEAD
-	PasswordHandler             PasswordHandler             // password authentication handler
-	PublicKeyHandler            PublicKeyHandler            // public key authentication handler
-	PtyCallback                 PtyCallback                 // callback for allowing PTY sessions, allows all if nil
-	ConnCallback                ConnCallback                // optional callback for wrapping net.Conn before handling
-	LocalPortForwardingCallback LocalPortForwardingCallback // callback for allowing local port forwarding, denies all if nil
-	SessionPolicyCallback       SessionPolicyCallback
-=======
 	KeyboardInteractiveHandler    KeyboardInteractiveHandler    // keyboard-interactive authentication handler
 	PasswordHandler               PasswordHandler               // password authentication handler
 	PublicKeyHandler              PublicKeyHandler              // public key authentication handler
@@ -40,7 +32,7 @@
 	LocalPortForwardingCallback   LocalPortForwardingCallback   // callback for allowing local port forwarding, denies all if nil
 	ReversePortForwardingCallback ReversePortForwardingCallback // callback for allowing reverse port forwarding, denies all if nil
 	DefaultServerConfigCallback   DefaultServerConfigCallback   // callback for configuring detailed SSH options
->>>>>>> 4b72c663
+	SessionRequestCallback  SessionRequestCallback  // callback for allowing or denying SSH sessions
 
 	IdleTimeout time.Duration // connection timeout when no activity, none if empty
 	MaxTimeout  time.Duration // absolute connection timeout, none if empty
