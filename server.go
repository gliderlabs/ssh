--- conflicted
+++ resolved
@@ -33,7 +33,7 @@
 	IdleTimeout time.Duration // connection timeout when no activity, none if empty
 	MaxTimeout  time.Duration // absolute connection timeout, none if empty
 
-	channelHandlers map[string]ChannelHandler
+	channelHandlers map[string]channelHandler
 	requestHandlers map[string]RequestHandler
 
 	listenerWg sync.WaitGroup
@@ -43,19 +43,12 @@
 	connWg     sync.WaitGroup
 	doneChan   chan struct{}
 }
-
-<<<<<<< HEAD
 type RequestHandler interface {
 	HandleRequest(ctx Context, req *gossh.Request) (ok bool, payload []byte)
 }
 
-type ChannelHandler interface {
-	HandleChannel(ctx Context, newChan gossh.NewChannel)
-}
-=======
 // internal for now
 type channelHandler func(srv *Server, conn *gossh.ServerConn, newChan gossh.NewChannel, ctx Context)
->>>>>>> c072a107
 
 func (srv *Server) ensureHostSigner() error {
 	if len(srv.HostSigners) == 0 {
@@ -68,7 +61,6 @@
 	return nil
 }
 
-<<<<<<< HEAD
 func (srv *Server) ensureHandlers() {
 	srv.mu.Lock()
 	defer srv.mu.Unlock()
@@ -76,16 +68,13 @@
 		"tcpip-forward":        forwardedTCPHandler{},
 		"cancel-tcpip-forward": forwardedTCPHandler{},
 	}
-	srv.channelHandlers = map[string]ChannelHandler{
-		"session":      sessionHandler{},
-		"direct-tcpip": directTCPHandler{},
-	}
-}
-
-func (srv *Server) config(ctx *sshContext) *gossh.ServerConfig {
-=======
+	srv.channelHandlers = map[string]channelHandler{
+		"session":      sessionHandler,
+		"direct-tcpip": directTcpipHandler,
+	}
+}
+
 func (srv *Server) config(ctx Context) *gossh.ServerConfig {
->>>>>>> c072a107
 	config := &gossh.ServerConfig{}
 	for _, signer := range srv.HostSigners {
 		config.AddHostKey(signer)
@@ -245,20 +234,15 @@
 	defer srv.trackConn(sshConn, false)
 
 	ctx.SetValue(ContextKeyConn, sshConn)
-<<<<<<< HEAD
-	ctx.applyConnMetadata(sshConn)
-	go srv.handleRequests(ctx, reqs)
-=======
 	applyConnMetadata(ctx, sshConn)
 	go gossh.DiscardRequests(reqs)
->>>>>>> c072a107
 	for ch := range chans {
 		handler, found := srv.channelHandlers[ch.ChannelType()]
 		if !found {
 			ch.Reject(gossh.UnknownChannelType, "unsupported channel type")
 			continue
 		}
-		go handler.HandleChannel(ctx, ch)
+		go handler(srv, sshConn, ch, ctx)
 	}
 }
 
@@ -269,7 +253,8 @@
 			req.Reply(false, nil)
 			continue
 		}
-		reqCtx, _ := context.WithCancel(ctx)
+		reqCtx, cancel := context.WithCancel(ctx)
+		defer cancel() ///
 		ret, payload := handler.HandleRequest(&sshContext{reqCtx}, req)
 		if req.WantReply {
 			req.Reply(ret, payload)
