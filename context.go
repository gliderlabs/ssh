package ssh

import (
	"context"
	"encoding/hex"
	"net"
	"sync"
	"time"

	gossh "golang.org/x/crypto/ssh"
)

// contextKey is a value for use with context.WithValue. It's used as
// a pointer so it fits in an interface{} without allocation.
type contextKey struct {
	name string
}

var (
	// ContextKeyUser is a context key for use with Contexts in this package.
	// The associated value will be of type string.
	ContextKeyUser = &contextKey{"user"}

	// ContextKeySessionID is a context key for use with Contexts in this package.
	// The associated value will be of type string.
	ContextKeySessionID = &contextKey{"session-id"}

	// ContextKeyPermissions is a context key for use with Contexts in this package.
	// The associated value will be of type *Permissions.
	ContextKeyPermissions = &contextKey{"permissions"}

	// ContextKeyClientVersion is a context key for use with Contexts in this package.
	// The associated value will be of type string.
	ContextKeyClientVersion = &contextKey{"client-version"}

	// ContextKeyServerVersion is a context key for use with Contexts in this package.
	// The associated value will be of type string.
	ContextKeyServerVersion = &contextKey{"server-version"}

	// ContextKeyLocalAddr is a context key for use with Contexts in this package.
	// The associated value will be of type net.Addr.
	ContextKeyLocalAddr = &contextKey{"local-addr"}

	// ContextKeyRemoteAddr is a context key for use with Contexts in this package.
	// The associated value will be of type net.Addr.
	ContextKeyRemoteAddr = &contextKey{"remote-addr"}

	// ContextKeyServer is a context key for use with Contexts in this package.
	// The associated value will be of type *Server.
	ContextKeyServer = &contextKey{"ssh-server"}

	// ContextKeyConn is a context key for use with Contexts in this package.
	// The associated value will be of type gossh.ServerConn.
	ContextKeyConn = &contextKey{"ssh-conn"}

	// ContextKeyPublicKey is a context key for use with Contexts in this package.
	// The associated value will be of type PublicKey.
	ContextKeyPublicKey = &contextKey{"public-key"}
)

// Context is a package specific context interface. It exposes connection
// metadata and allows new values to be easily written to it. It's used in
// authentication handlers and callbacks, and its underlying context.Context is
// exposed on Session in the session Handler. A connection-scoped lock is also
// embedded in the context to make it easier to limit operations per-connection.
type Context interface {
	context.Context
	sync.Locker

	// User returns the username used when establishing the SSH connection.
	User() string

	// SessionID returns the session hash.
	SessionID() string

	// ClientVersion returns the version reported by the client.
	ClientVersion() string

	// ServerVersion returns the version reported by the server.
	ServerVersion() string

	// RemoteAddr returns the remote address for this connection.
	RemoteAddr() net.Addr

	// LocalAddr returns the local address for this connection.
	LocalAddr() net.Addr

	// Permissions returns the Permissions object used for this connection.
	Permissions() *Permissions

	// SetValue allows you to easily write new values into the underlying context.
	SetValue(key, value interface{})
}

type sshContext struct {
<<<<<<< HEAD
	ctx context.Context
	mtx *sync.RWMutex
=======
	context.Context
	*sync.Mutex

	values   map[interface{}]interface{}
	valuesMu sync.Mutex
>>>>>>> 8867fb12
}

var _ context.Context = &sshContext{}

var _ sync.Locker = &sshContext{}

func newContext(srv *Server) (*sshContext, context.CancelFunc) {
	innerCtx, cancel := context.WithCancel(context.Background())
<<<<<<< HEAD
	ctx := &sshContext{innerCtx, &sync.RWMutex{}}
=======
	ctx := &sshContext{Context: innerCtx, Mutex: &sync.Mutex{}, values: make(map[interface{}]interface{})}
>>>>>>> 8867fb12
	ctx.SetValue(ContextKeyServer, srv)
	perms := &Permissions{&gossh.Permissions{}}
	ctx.SetValue(ContextKeyPermissions, perms)
	return ctx, cancel
}

// this is separate from newContext because we will get ConnMetadata
// at different points so it needs to be applied separately
func applyConnMetadata(ctx Context, conn gossh.ConnMetadata) {
	if ctx.Value(ContextKeySessionID) != nil {
		return
	}
	ctx.SetValue(ContextKeySessionID, hex.EncodeToString(conn.SessionID()))
	ctx.SetValue(ContextKeyClientVersion, string(conn.ClientVersion()))
	ctx.SetValue(ContextKeyServerVersion, string(conn.ServerVersion()))
	ctx.SetValue(ContextKeyUser, conn.User())
	ctx.SetValue(ContextKeyLocalAddr, conn.LocalAddr())
	ctx.SetValue(ContextKeyRemoteAddr, conn.RemoteAddr())
}

func (ctx *sshContext) Value(key interface{}) interface{} {
	ctx.valuesMu.Lock()
	defer ctx.valuesMu.Unlock()
	if v, ok := ctx.values[key]; ok {
		return v
	}
	return ctx.Context.Value(key)
}

func (ctx *sshContext) SetValue(key, value interface{}) {
<<<<<<< HEAD
	ctx.mtx.Lock()
	defer ctx.mtx.Unlock()
	ctx.ctx = context.WithValue(ctx.ctx, key, value)
}

func (ctx *sshContext) Value(key interface{}) interface{} {
	ctx.mtx.RLock()
	defer ctx.mtx.RUnlock()
	return ctx.ctx.Value(key)
}

func (ctx *sshContext) Done() <-chan struct{} {
	ctx.mtx.RLock()
	defer ctx.mtx.RUnlock()
	return ctx.ctx.Done()
}

// Deadline implements context.Context.
func (ctx *sshContext) Deadline() (deadline time.Time, ok bool) {
	ctx.mtx.RLock()
	defer ctx.mtx.RUnlock()
	return ctx.ctx.Deadline()
}

// Err implements context.Context.
func (ctx *sshContext) Err() error {
	ctx.mtx.RLock()
	defer ctx.mtx.RUnlock()
	return ctx.ctx.Err()
}

// Lock implements sync.Locker.
func (ctx *sshContext) Lock() {
	ctx.mtx.Lock()
}

// Unlock implements sync.Locker.
func (ctx *sshContext) Unlock() {
	ctx.mtx.Unlock()
=======
	ctx.valuesMu.Lock()
	defer ctx.valuesMu.Unlock()
	ctx.values[key] = value
>>>>>>> 8867fb12
}

func (ctx *sshContext) User() string {
	return ctx.Value(ContextKeyUser).(string)
}

func (ctx *sshContext) SessionID() string {
	return ctx.Value(ContextKeySessionID).(string)
}

func (ctx *sshContext) ClientVersion() string {
	return ctx.Value(ContextKeyClientVersion).(string)
}

func (ctx *sshContext) ServerVersion() string {
	return ctx.Value(ContextKeyServerVersion).(string)
}

func (ctx *sshContext) RemoteAddr() net.Addr {
	if addr, ok := ctx.Value(ContextKeyRemoteAddr).(net.Addr); ok {
		return addr
	}
	return nil
}

func (ctx *sshContext) LocalAddr() net.Addr {
	return ctx.Value(ContextKeyLocalAddr).(net.Addr)
}

func (ctx *sshContext) Permissions() *Permissions {
	return ctx.Value(ContextKeyPermissions).(*Permissions)
}<|MERGE_RESOLUTION|>--- conflicted
+++ resolved
@@ -93,16 +93,11 @@
 }
 
 type sshContext struct {
-<<<<<<< HEAD
 	ctx context.Context
 	mtx *sync.RWMutex
-=======
-	context.Context
-	*sync.Mutex
 
 	values   map[interface{}]interface{}
 	valuesMu sync.Mutex
->>>>>>> 8867fb12
 }
 
 var _ context.Context = &sshContext{}
@@ -111,11 +106,11 @@
 
 func newContext(srv *Server) (*sshContext, context.CancelFunc) {
 	innerCtx, cancel := context.WithCancel(context.Background())
-<<<<<<< HEAD
-	ctx := &sshContext{innerCtx, &sync.RWMutex{}}
-=======
-	ctx := &sshContext{Context: innerCtx, Mutex: &sync.Mutex{}, values: make(map[interface{}]interface{})}
->>>>>>> 8867fb12
+	ctx := &sshContext{
+		ctx:    innerCtx,
+		mtx:    &sync.RWMutex{},
+		values: make(map[interface{}]interface{}),
+	}
 	ctx.SetValue(ContextKeyServer, srv)
 	perms := &Permissions{&gossh.Permissions{}}
 	ctx.SetValue(ContextKeyPermissions, perms)
@@ -142,20 +137,13 @@
 	if v, ok := ctx.values[key]; ok {
 		return v
 	}
-	return ctx.Context.Value(key)
+	return ctx.ctx.Value(key)
 }
 
 func (ctx *sshContext) SetValue(key, value interface{}) {
-<<<<<<< HEAD
-	ctx.mtx.Lock()
-	defer ctx.mtx.Unlock()
-	ctx.ctx = context.WithValue(ctx.ctx, key, value)
-}
-
-func (ctx *sshContext) Value(key interface{}) interface{} {
-	ctx.mtx.RLock()
-	defer ctx.mtx.RUnlock()
-	return ctx.ctx.Value(key)
+	ctx.valuesMu.Lock()
+	defer ctx.valuesMu.Unlock()
+	ctx.values[key] = value
 }
 
 func (ctx *sshContext) Done() <-chan struct{} {
@@ -186,11 +174,6 @@
 // Unlock implements sync.Locker.
 func (ctx *sshContext) Unlock() {
 	ctx.mtx.Unlock()
-=======
-	ctx.valuesMu.Lock()
-	defer ctx.valuesMu.Unlock()
-	ctx.values[key] = value
->>>>>>> 8867fb12
 }
 
 func (ctx *sshContext) User() string {
